--- conflicted
+++ resolved
@@ -542,10 +542,6 @@
         for i in range(GridX.shape[0]):
             uu_true[i] = uu_dir_func(GridX[i])
         
-<<<<<<< HEAD
-
-=======
->>>>>>> 43e6462d
         tic = time()
         sol_tot,resloc_hps = self.hps.solve(device,sol_tot,ff_body_func=ff_body_func,ff_body_vec=ff_body_vec,uu_true=uu_true)
         toc_leaf_solve = time() - tic
