import torch                           # PyTorch library for tensor computations and GPU support
import numpy as np                     # For numerical operations

from domain_driver import *  # Importing domain driver utilities for PDE solving
from built_in_funcs import *  # Importing built-in functions for specific PDEs or conditions

def run_solver(dom, args, curved_domain, kh=0, param_map=None, delta_t=0, num_timesteps=1):
    print("SOLVE RESULTS")
    solve_info = dict()
    d = args.d

    if (args.bc == 'free_space'):
        if (args.pde == 'bfield_constant'):
            ff_body = None; known_sol = True
            
            if (not curved_domain):
                uu_dir = lambda xx: uu_dir_func_greens(d, xx,kh)
            else:
                uu_dir = lambda xx: uu_dir_func_greens(d, param_map(xx),kh) #, center=torch.tensor([-3.1,+3.,+3.2]))
        elif (args.pde == 'bfield_variable'):
            ff_body = None; known_sol = True

            if (not curved_domain):
                uu_dir = lambda xx: uu_true_variable_helmholtz(d, xx,kh)
            else:
                print("Error! Curved domain for bfield_variable")
        else:
            print("Error! Free space for not bfield constant or variable")

            
    elif (args.bc == 'pulse'):
        ff_body = None; known_sol = False
        
        if (not curved_domain):
            uu_dir = lambda xx: uu_dir_pulse(xx,kh)
        else:
            uu_dir = lambda xx: uu_dir_pulse(param_map(xx),kh)
        
    elif (args.bc == 'ones'):
        ff_body = None; known_sol = False
        
        ones_func = lambda xx: torch.ones(xx.shape[0],1)
        if (not curved_domain):
            uu_dir = lambda xx: ones_func(xx)
        else:
            uu_dir = lambda xx: ones_func(param_map(xx))

    elif (args.bc == 'zeros'):
        ff_body = None; known_sol = False
        
        zeros_func = lambda xx: torch.zeros(xx.shape[0],1)
        if (not curved_domain):
            uu_dir = lambda xx: zeros_func(xx)
        else:
            uu_dir = lambda xx: zeros_func(param_map(xx))  

        if (args.pde == 'bfield_gravity'):
            ff_body = lambda xx: -torch.ones(xx.shape[0],1,device=xx.device)
            
    elif (args.bc == 'log_dist'):
        
        if ((args.pde == 'poisson') or (args.pde == 'mixed')):
            assert kh == 0
            
            if not curved_domain:
                uu_dir = lambda xx: uu_dir_func_greens(d, xx,kh)
                if args.periodic_bc:
                    uu_dir = lambda xx: uu_dir_func_periodic(xx)
                ff_body = None
                known_sol = True
            elif not args.periodic_bc:
                uu_dir = lambda xx: uu_dir_func_greens(d, param_map(xx),kh)
                ff_body = None
                known_sol = True
            else:
                uu_dir = lambda xx: uu_dir_func_periodic(param_map(xx),kh)
                ff_body = None
                known_sol = True
        else:
            raise ValueError
    elif (args.bc == 'convection_diffusion'):
        if d == 2:
            raise ValueError("Convection_diffusion is 3D only")
        if (args.pde == 'convection_diffusion'):
            # Dirichlet BC is from the time step we are solving for now:
<<<<<<< HEAD
            uu_dir        = lambda xx: uu_dir_func_convection(xx, delta_t)
            known_sol     = True
            ff_body       = lambda xx: -uu_dir_func_convection(xx, 0)
=======
            uu_dir        = lambda xx: torch.zeros(xx.shape[0], 1)
            known_sol     = False
            ff_body       = lambda xx: convection_u_init(xx)
>>>>>>> 43e6462d
        else:
            raise ValueError
    elif (args.bc == 'parabolic_heat'):
        if d == 2:
            raise ValueError("parabolic_heat is 3D only")
        if (args.pde == 'parabolic_heat'):
            # Dirichlet BC is from the time step we are solving for now:
            uu_dir        = lambda xx: uu_dir_func_parabolic_heat(xx, delta_t)
            known_sol     = True
            ff_body       = lambda xx: -uu_dir_func_parabolic_heat(xx, 0)
        else:
            raise ValueError
    else:
        raise ValueError("invalid bc")


    if (args.solver == 'slabLU'):
        raise ValueError("this code is not included in this version")

    ff_body_func = ff_body
    ff_body_vec  = None
    total_toc_solve = 0
    for i in range(num_timesteps):
        print("\nFOR the %d timestep:\n" % i)
        if i > 0:
            ff_body_vec  = uu_sol
            ff_body_func = None
            # Update the Dirichlet BC for the new timestep (parabolic heat only):
            #if (args.bc == 'convection_diffusion'):
            #    uu_dir = lambda xx: uu_dir_func_convection(xx, delta_t*(i+1))
            if (args.bc == 'parabolic_heat'):
                uu_dir = lambda xx: uu_dir_func_parabolic_heat(xx, delta_t*(i+1))
            #else:
            #    raise ValueError("multiple time steps means either convection-diffusion or parabolic laplace")
            uu_sol_old = uu_sol

<<<<<<< HEAD
        uu_sol,res, true_res,resloc_hps,toc_system_solve,toc_leaf_solve,forward_bdry_error,reverse_bdry_error = dom.solve(uu_dir,ff_body_func=ff_body_func,ff_body_vec=ff_body_vec,known_sol=known_sol)
=======
        uu_sol,res, true_res,resloc_hps,toc_solve,forward_bdry_error,reverse_bdry_error = dom.solve(uu_dir,ff_body_func=ff_body_func,ff_body_vec=ff_body_vec,known_sol=known_sol)
        total_toc_solve = total_toc_solve + toc_solve
        
>>>>>>> 43e6462d
        if i > 0:
        #    change = torch.linalg.norm(uu_sol - uu_sol_old) / torch.linalg.norm(uu_sol_old)
            sol_norm = torch.linalg.norm(uu_sol, ord=1)
        #    print("Change in u from previous timestep is " + str(change.item()))
            print("With current vector 1-norm of " + str(sol_norm.item()))

    sol_norm = torch.linalg.norm(uu_sol)

    print("\n\n")

    if (args.solver == 'superLU'):
        print("\t--SuperLU solved Ax=b residual %5.2e with known solution residual %5.2e and resloc_HPS %5.2e in time %5.2f s"\
<<<<<<< HEAD
            %(res,true_res,resloc_hps,toc_system_solve+toc_leaf_solve))
        solve_info['res_solve_superLU']         = res
        solve_info['trueres_solve_superLU']     = true_res
        solve_info['resloc_hps_solve_superLU']  = toc_system_solve
        solve_info['toc_solve_leaf']            = toc_leaf_solve
=======
            %(res,true_res,resloc_hps,toc_solve))
        solve_info['res_solve_superLU']            = res
        solve_info['trueres_solve_superLU']        = true_res
        solve_info['resloc_hps_solve_superLU']     = resloc_hps
        solve_info['toc_solve_superLU']            = total_toc_solve
>>>>>>> 43e6462d

        solve_info['forward_bdry_error'] = forward_bdry_error
        solve_info['reverse_bdry_error'] = reverse_bdry_error
    else:
        print("\t--Builtin solver %s solved Ax=b residual %5.2e with known solution residual %5.2e and resloc_HPS %5.2e in time %5.2f s"\
<<<<<<< HEAD
            %(args.solver,res,true_res,resloc_hps,toc_system_solve+toc_leaf_solve))
        solve_info['res_solve_petsc']         = res
        solve_info['trueres_solve_petsc']     = true_res
        solve_info['resloc_hps_solve_petsc']  = resloc_hps
        solve_info['toc_solve_petsc']         = toc_system_solve
        solve_info['toc_solve_leaf']          = toc_leaf_solve

=======
            %(args.solver,res,true_res,resloc_hps,toc_solve))
        solve_info['res_solve_petsc']            = res
        solve_info['trueres_solve_petsc']        = true_res
        solve_info['resloc_hps_solve_petsc']     = resloc_hps
        solve_info['toc_solve_petsc']            = total_toc_solve
>>>>>>> 43e6462d

        solve_info['forward_bdry_error'] = forward_bdry_error
        solve_info['reverse_bdry_error'] = reverse_bdry_error

    return uu_dir, uu_sol,res, sol_norm,resloc_hps,toc_system_solve+toc_leaf_solve,forward_bdry_error,reverse_bdry_error, solve_info<|MERGE_RESOLUTION|>--- conflicted
+++ resolved
@@ -83,15 +83,9 @@
             raise ValueError("Convection_diffusion is 3D only")
         if (args.pde == 'convection_diffusion'):
             # Dirichlet BC is from the time step we are solving for now:
-<<<<<<< HEAD
-            uu_dir        = lambda xx: uu_dir_func_convection(xx, delta_t)
-            known_sol     = True
-            ff_body       = lambda xx: -uu_dir_func_convection(xx, 0)
-=======
             uu_dir        = lambda xx: torch.zeros(xx.shape[0], 1)
             known_sol     = False
             ff_body       = lambda xx: convection_u_init(xx)
->>>>>>> 43e6462d
         else:
             raise ValueError
     elif (args.bc == 'parabolic_heat'):
@@ -128,13 +122,9 @@
             #    raise ValueError("multiple time steps means either convection-diffusion or parabolic laplace")
             uu_sol_old = uu_sol
 
-<<<<<<< HEAD
-        uu_sol,res, true_res,resloc_hps,toc_system_solve,toc_leaf_solve,forward_bdry_error,reverse_bdry_error = dom.solve(uu_dir,ff_body_func=ff_body_func,ff_body_vec=ff_body_vec,known_sol=known_sol)
-=======
         uu_sol,res, true_res,resloc_hps,toc_solve,forward_bdry_error,reverse_bdry_error = dom.solve(uu_dir,ff_body_func=ff_body_func,ff_body_vec=ff_body_vec,known_sol=known_sol)
         total_toc_solve = total_toc_solve + toc_solve
         
->>>>>>> 43e6462d
         if i > 0:
         #    change = torch.linalg.norm(uu_sol - uu_sol_old) / torch.linalg.norm(uu_sol_old)
             sol_norm = torch.linalg.norm(uu_sol, ord=1)
@@ -147,39 +137,21 @@
 
     if (args.solver == 'superLU'):
         print("\t--SuperLU solved Ax=b residual %5.2e with known solution residual %5.2e and resloc_HPS %5.2e in time %5.2f s"\
-<<<<<<< HEAD
-            %(res,true_res,resloc_hps,toc_system_solve+toc_leaf_solve))
-        solve_info['res_solve_superLU']         = res
-        solve_info['trueres_solve_superLU']     = true_res
-        solve_info['resloc_hps_solve_superLU']  = toc_system_solve
-        solve_info['toc_solve_leaf']            = toc_leaf_solve
-=======
             %(res,true_res,resloc_hps,toc_solve))
         solve_info['res_solve_superLU']            = res
         solve_info['trueres_solve_superLU']        = true_res
         solve_info['resloc_hps_solve_superLU']     = resloc_hps
         solve_info['toc_solve_superLU']            = total_toc_solve
->>>>>>> 43e6462d
 
         solve_info['forward_bdry_error'] = forward_bdry_error
         solve_info['reverse_bdry_error'] = reverse_bdry_error
     else:
         print("\t--Builtin solver %s solved Ax=b residual %5.2e with known solution residual %5.2e and resloc_HPS %5.2e in time %5.2f s"\
-<<<<<<< HEAD
-            %(args.solver,res,true_res,resloc_hps,toc_system_solve+toc_leaf_solve))
-        solve_info['res_solve_petsc']         = res
-        solve_info['trueres_solve_petsc']     = true_res
-        solve_info['resloc_hps_solve_petsc']  = resloc_hps
-        solve_info['toc_solve_petsc']         = toc_system_solve
-        solve_info['toc_solve_leaf']          = toc_leaf_solve
-
-=======
             %(args.solver,res,true_res,resloc_hps,toc_solve))
         solve_info['res_solve_petsc']            = res
         solve_info['trueres_solve_petsc']        = true_res
         solve_info['resloc_hps_solve_petsc']     = resloc_hps
         solve_info['toc_solve_petsc']            = total_toc_solve
->>>>>>> 43e6462d
 
         solve_info['forward_bdry_error'] = forward_bdry_error
         solve_info['reverse_bdry_error'] = reverse_bdry_error
