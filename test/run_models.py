#import numpy as np

#import matplotlib.pyplot as plt

from test_3d import run_test_via_argparse

# First we'll run a suite of Poisson problems for different n and p:
#p_list = [10, 12, 14, 16, 18, 20, 22]#, 24, 26]
#p_list = [30]
#p_list = [10, 12, 14, 16, 18]
#p_list = [14]

p_list = [10,12,14,16,18,20,22]
#p_list = [18,20,22] 
<<<<<<< HEAD
#p_list = [10, 12, 14]
#p_list = [6, 8, 10, 12, 14]
=======
#p_list = [20,22]
p_list = [10, 14]
>>>>>>> 43e6462d

#p_list = [9,11,13,15,17,19,21]

domain = "square"
pde = "convection_diffusion"
bc = "convection_diffusion"
ppw = None
kh = None
<<<<<<< HEAD
delta_t = None
store_sol = False

output_path = "output/helmholtz_10ppw_0401"

for p in p_list:
    n_list = list(range(2*(p-2), 210, p-2))

    #n_list = [152]
    #n_list = list(range(156, 210, p-2))
=======
delta_t = 0.1

output_path = "output/convection_diffusion_dte1/"

for p in p_list:
    n_list = list(range(2*(p-2), 200, p-2))
    
    #n_list = list(range(200, 250, p-2))
>>>>>>> 43e6462d
    #n_list = list(range(2*(p-2), 10*(p-2)+1, p-2))
    
    for n in n_list:
        print("\nRunning " + str(p) + ", " + str(n) + "\n")
        test_file = output_path + "/test_results_p_" + str(p) + "_n_" + str(n) + ".pkl"
<<<<<<< HEAD
        run_test_via_argparse(domain, pde, bc, n, p, ppw=ppw, kh=kh, delta_t=delta_t, box_xlim=1.0, box_ylim=1.0, periodic_bc=False, components=False, store_sol=store_sol, solver="mumps", assembly_type="reduced_gpu", pickle_loc=test_file)
=======
        run_test_via_argparse(domain, pde, bc, n, p, ppw=ppw, kh=kh, delta_t=delta_t, num_timesteps=10, box_xlim=1.0, box_ylim=1.0, periodic_bc=False, components=False, store_sol=True, solver="mumps", assembly_type="reduced_gpu", pickle_loc=test_file)
>>>>>>> 43e6462d
<|MERGE_RESOLUTION|>--- conflicted
+++ resolved
@@ -12,13 +12,8 @@
 
 p_list = [10,12,14,16,18,20,22]
 #p_list = [18,20,22] 
-<<<<<<< HEAD
-#p_list = [10, 12, 14]
-#p_list = [6, 8, 10, 12, 14]
-=======
 #p_list = [20,22]
 p_list = [10, 14]
->>>>>>> 43e6462d
 
 #p_list = [9,11,13,15,17,19,21]
 
@@ -27,18 +22,6 @@
 bc = "convection_diffusion"
 ppw = None
 kh = None
-<<<<<<< HEAD
-delta_t = None
-store_sol = False
-
-output_path = "output/helmholtz_10ppw_0401"
-
-for p in p_list:
-    n_list = list(range(2*(p-2), 210, p-2))
-
-    #n_list = [152]
-    #n_list = list(range(156, 210, p-2))
-=======
 delta_t = 0.1
 
 output_path = "output/convection_diffusion_dte1/"
@@ -47,14 +30,9 @@
     n_list = list(range(2*(p-2), 200, p-2))
     
     #n_list = list(range(200, 250, p-2))
->>>>>>> 43e6462d
     #n_list = list(range(2*(p-2), 10*(p-2)+1, p-2))
     
     for n in n_list:
         print("\nRunning " + str(p) + ", " + str(n) + "\n")
         test_file = output_path + "/test_results_p_" + str(p) + "_n_" + str(n) + ".pkl"
-<<<<<<< HEAD
-        run_test_via_argparse(domain, pde, bc, n, p, ppw=ppw, kh=kh, delta_t=delta_t, box_xlim=1.0, box_ylim=1.0, periodic_bc=False, components=False, store_sol=store_sol, solver="mumps", assembly_type="reduced_gpu", pickle_loc=test_file)
-=======
-        run_test_via_argparse(domain, pde, bc, n, p, ppw=ppw, kh=kh, delta_t=delta_t, num_timesteps=10, box_xlim=1.0, box_ylim=1.0, periodic_bc=False, components=False, store_sol=True, solver="mumps", assembly_type="reduced_gpu", pickle_loc=test_file)
->>>>>>> 43e6462d
+        run_test_via_argparse(domain, pde, bc, n, p, ppw=ppw, kh=kh, delta_t=delta_t, num_timesteps=10, box_xlim=1.0, box_ylim=1.0, periodic_bc=False, components=False, store_sol=True, solver="mumps", assembly_type="reduced_gpu", pickle_loc=test_file)