import numpy as np
from collections import namedtuple
import scipy
from time import time
import numpy.polynomial.chebyshev as cheb_py
import scipy.linalg

# Define named tuples for storing partial differential operators (PDOs) and differential schemes (Ds)
# for both 2D and 3D problems, along with indices (JJ) for domain decomposition.
Pdo_2d   = namedtuple('Pdo_2d',['c11','c22','c12', 'c1','c2','c'])
Ds_2d    = namedtuple('Ds_2d', ['D11','D22','D12','D1','D2'])
JJ_2d    = namedtuple('JJ_2d', ['Jl','Jr','Jd','Ju','Jx','Jc','Jxreorder'])

<<<<<<< HEAD
Pdo_3d   = namedtuple('Pdo_3d',['c11','c22','c33','c12','c13','c23','c1','c2','c3','c'])
Ds_3d    = namedtuple('Ds_3d', ['D11','D22','D33','D12','D13','D23','D1','D2','D3'])
JJ_3d    = namedtuple('JJ_3d', ['Jl','Jr','Jd','Ju','Jb','Jf','Jx','Jc','Jtot'])
=======
Pdo_3d = namedtuple('Pdo_3d', ['c11', 'c22', 'c33', 'c12', 'c13', 'c23', 'c1', 'c2', 'c3', 'c'])
Ds_3d = namedtuple('Ds_3d', ['D11', 'D22', 'D33', 'D12', 'D13', 'D23', 'D1', 'D2', 'D3'])
JJ_3d = namedtuple('JJ_3d', ['Jl', 'Jr', 'Jd', 'Ju', 'Jb', 'Jf', 'Jx', 'Jxreorder', 'Jc', 'Jtot'])
>>>>>>> 7707453b

def cheb(p):
    """
    Computes the Chebyshev differentiation matrix and Chebyshev points for a given degree p.
    
    Parameters:
    - p: The polynomial degree
    
    Returns:
    - D: The Chebyshev differentiation matrix
    - x: The Chebyshev points
    """
    x = np.cos(np.pi * np.arange(p+1) / p)
    c = np.concatenate((np.array([2]), np.ones(p-1), np.array([2])))
    c = np.multiply(c,np.power(np.ones(p+1) * -1, np.arange(p+1)))
    X = x.repeat(p+1).reshape((-1,p+1))
    dX = X - X.T
    # create the off diagonal entries of D
    D = np.divide(np.outer(c,np.divide(np.ones(p+1),c)), dX + np.eye(p+1))
    D = D - np.diag(np.sum(D,axis=1))
    return D,x

def diag_mult(diag,M):
    """
    Performs multiplication of a diagonal matrix (represented by a vector) with a matrix.
    
    Parameters:
    - diag: A vector representing the diagonal of a diagonal matrix
    - M: A matrix to be multiplied
    
    Returns:
    - The result of the diagonal matrix multiplied by M
    """
    return (diag * M.T).T

def get_loc_interp(x_cheb, x_cheb_nocorners, q):
    """
    Computes local interpolation matrices from Chebyshev points.
    
    Parameters:
    - x_cheb: Chebyshev points including corner points
    - x_cheb_nocorners: Chebyshev points excluding corner points
    - q: The degree of the polynomial for interpolation
    
    Returns:
    - Interp_loc: Local interpolation matrix
    - err: Norm of the interpolation error
    - cond: Condition number of the interpolation matrix
    """
    Vpoly_cheb = cheb_py.chebvander(x_cheb,q)
    Vpoly_nocorner = cheb_py.chebvander(x_cheb_nocorners,q)

    Interp_loc = np.linalg.lstsq(Vpoly_nocorner.T,Vpoly_cheb.T,rcond=None)[0].T
    err  = np.linalg.norm(Interp_loc @ Vpoly_nocorner - Vpoly_cheb)
    cond = np.linalg.cond(Interp_loc) 
    return Interp_loc,err,cond


#################################### 2D discretization ##########################################

def cheb_2d(a,p):
    D,xvec = cheb(p-1)
    xvec = a * np.flip(xvec)
    D = (1/a) * D
    I = np.eye(p)
    D1 = -np.kron(D,I)
    D2 = -np.kron(I,D)
    Dsq = D @ D
    D11 = np.kron(Dsq,I)
    D22 = np.kron(I,Dsq)
    D12 = np.kron(D,D)

    zz1 = np.repeat(xvec,p)
    zz2 = np.repeat(xvec,p).reshape(-1,p).T.flatten()
    zz = np.vstack((zz1,zz2))
    Ds = Ds_2d(D1= D1, D2= D2, D11= D11, D22= D22, D12= D12)
    return zz, Ds 

def leaf_discretization_2d(a,p):
    zz,Ds = cheb_2d(a,p)
    hmin  = zz[1,1] - zz[0,1]

    Jc0   = np.abs(zz[0,:]) < a - 0.5*hmin
    Jc1   = np.abs(zz[1,:]) < a - 0.5*hmin
    Jl    = np.argwhere(np.logical_and(zz[0,:] < - a + 0.5 * hmin,Jc1))
    Jl    = Jl.copy().reshape(p-2,)
    Jr    = np.argwhere(np.logical_and(zz[0,:] > + a - 0.5 * hmin,Jc1))
    Jr    = Jr.copy().reshape(p-2,)
    Jd    = np.argwhere(np.logical_and(zz[1,:] < - a + 0.5 * hmin,Jc0))
    Jd    = Jd.copy().reshape(p-2,)
    Ju    = np.argwhere(np.logical_and(zz[1,:] > + a - 0.5 * hmin,Jc0))
    Ju    = Ju.copy().reshape(p-2,)
    Jc    = np.argwhere(np.logical_and(Jc0,Jc1))
    Jc    = Jc.copy().reshape((p-2)**2,)
    Jx    = np.concatenate((Jl,Jr,Jd,Ju))
    
    Jcorner = np.setdiff1d(np.arange(p**2),np.hstack((Jc,Jx)))
    
    Jl_corner = np.hstack((Jcorner[0],   Jl))
    Ju_corner = np.hstack((Jcorner[0+1], Ju))
    Jr_corner = np.hstack((Jcorner[0+3], np.flip(Jr,0)))
    Jd_corner = np.hstack((Jcorner[0+2], np.flip(Jd,0)))
    
    Jxreorder = np.hstack((Jl_corner,Ju_corner,Jr_corner,Jd_corner))
    
    JJ    = JJ_2d(Jl= Jl, Jr= Jr, Ju= Ju, Jd= Jd, 
             Jx= Jx, Jc= Jc, Jxreorder=Jxreorder)
    return zz,Ds,JJ,hmin

def get_diff_ops(Ds,JJ,d):
    assert (d == 2)
    Nl = Ds.D1[JJ.Jl]
    Nr = Ds.D1[JJ.Jr]
    Nd = Ds.D2[JJ.Jd]
    Nu = Ds.D2[JJ.Ju]

    Nx = np.concatenate((-Nl,+Nr,-Nd,+Nu))

    return Nx

class HPS_Disc:
    def __init__(self,a,p,d):
        """
        Initializes the HPS discretization class.
        
        Parameters:
        - a: Half the size of the computational domain
        - p: The polynomial degree for Chebyshev discretization
        - d: Dimension of the problem (2 or 3)
        """
        self._discretize(a,p,d)
        self.a = a; self.p = p; self.d = d
        self._get_interp_mat()
        
    def _discretize(self,a,p,d):
        assert d == 2
        self.zz,self.Ds,self.JJ,self.hmin = leaf_discretization_2d(a,p)

        self.Nx = get_diff_ops(self.Ds,self.JJ,d)
        
    ## Interpolation from data on Ix to Ix_reorder
    def _get_interp_mat(self):
        
        p = self.p; a = self.a
        
        x_cheb = self.zz[-1,:p-1] + a
        x_cheb_nocorners  = self.zz[-1,1:p-1] + a
        
        cond_min = 3.25; cond_max = 3.5; err_tol = 2e-8
        q = p+5; tic = time()
        while (True):
            Interp_loc,err,cond = get_loc_interp(x_cheb,x_cheb_nocorners,q)
            
            if ((cond < cond_min) or ((err > err_tol) and (cond < cond_max)) ):
                break
            else:
                q += 10
        toc = time() - tic

        #print(Interp_loc)
        #print(Interp_loc.shape)

        # TODO: for 3d, we need to extend this from edge-to-edge to face-to-face. Given p, the final size should be
        # 6*(p-2)^2 + 12*(p) - 8 X 6*(p-2)^2
        
        # Expand the dimensions of Interp_loc once then repeat it four times
        Interp_mat_chebfleg = scipy.linalg.block_diag(*np.repeat(np.expand_dims(Interp_loc,0),4,axis=0))
        #print(Interp_mat_chebfleg.shape)
        # Reorder the columns
        perm = np.hstack((np.arange(p-2),\
                          np.arange(p-2)+3*(p-2),\
                          np.flip(np.arange(p-2)+1*(p-2),0),\
                          np.flip(np.arange(p-2)+2*(p-2),0)
                         ))
        #print(perm)
        perm = np.argsort(perm)
        #print(perm)
        self.Interp_mat = Interp_mat_chebfleg[:,perm]
        #print(self.Interp_mat.shape)
        print ("--Interp_mat required lstsqfit of q=%d, condition number %5.5f with error %5.5e and time to calculate %12.5f"\
<<<<<<< HEAD
               % (q,cond,err,toc))
=======
               % (q,cond,err,toc))
        
    @staticmethod    
    def get_diff_ops(Ds,JJ,d):
        if (d == 2):
            Nl = Ds.D1[JJ.Jl]
            Nr = Ds.D1[JJ.Jr]
            Nd = Ds.D2[JJ.Jd]
            Nu = Ds.D2[JJ.Ju]

            Nx = np.concatenate((-Nl,+Nr,-Nd,+Nu))
        else:
            Nl = Ds.D1[JJ.Jl][:,JJ.Jtot]
            Nr = Ds.D1[JJ.Jr][:,JJ.Jtot]
            Nd = Ds.D2[JJ.Jd][:,JJ.Jtot]
            Nu = Ds.D2[JJ.Ju][:,JJ.Jtot]
            Nb = Ds.D3[JJ.Jb][:,JJ.Jtot]
            Nf = Ds.D3[JJ.Jf][:,JJ.Jtot]

            Nx = np.concatenate((-Nl,+Nr,-Nd,+Nu,-Nb,+Nf))
        return Nx
    
    
#################################### 2D discretization ##########################################

    @staticmethod
    def leaf_discretization_2d(a,p):
        """
        Performs leaf-level discretization for a 2D domain.
        """
        zz,Ds = HPS_Disc.cheb_2d(a,p)
        hmin  = zz[1,1] - zz[0,1]

        # Jl, Jr, Jd, Ju are RLDU as expected, with no corners
        # Jc is interior, Jx is all boundaries without corners
        Jc0   = np.abs(zz[0,:]) < a - 0.5*hmin
        Jc1   = np.abs(zz[1,:]) < a - 0.5*hmin
        Jl    = np.argwhere(np.logical_and(zz[0,:] < - a + 0.5 * hmin,Jc1))
        Jl    = Jl.copy().reshape(p-2,)
        Jr    = np.argwhere(np.logical_and(zz[0,:] > + a - 0.5 * hmin,Jc1))
        Jr    = Jr.copy().reshape(p-2,)
        Jd    = np.argwhere(np.logical_and(zz[1,:] < - a + 0.5 * hmin,Jc0))
        Jd    = Jd.copy().reshape(p-2,)
        Ju    = np.argwhere(np.logical_and(zz[1,:] > + a - 0.5 * hmin,Jc0))
        Ju    = Ju.copy().reshape(p-2,)
        Jc    = np.argwhere(np.logical_and(Jc0,Jc1))
        Jc    = Jc.copy().reshape((p-2)**2,)
        Jx    = np.concatenate((Jl,Jr,Jd,Ju))
        
        # This gets values not in Jc, Jx (i.e. corners)
        Jcorner = np.setdiff1d(np.arange(p**2),np.hstack((Jc,Jx)))
        
        Jl_corner = np.hstack((Jcorner[0],   Jl))
        Ju_corner = np.hstack((Jcorner[0+1], Ju))
        Jr_corner = np.hstack((Jcorner[0+3], np.flip(Jr,0)))
        Jd_corner = np.hstack((Jcorner[0+2], np.flip(Jd,0)))
        
        Jxreorder = np.hstack((Jl_corner,Ju_corner,Jr_corner,Jd_corner))
        
        JJ    = JJ_2d(Jl= Jl, Jr= Jr, Ju= Ju, Jd= Jd, 
                 Jx= Jx, Jc= Jc, Jxreorder=Jxreorder)
        return zz,Ds,JJ,hmin

    def cheb_2d(a,p):
        """
        Generates a 2D Chebyshev grid and differentiation matrices.
        """
        D,xvec = cheb(p-1)
        xvec = a * np.flip(xvec)
        D = (1/a) * D
        I = np.eye(p)
        D1 = -np.kron(D,I)
        D2 = -np.kron(I,D)
        Dsq = D @ D
        D11 = np.kron(Dsq,I)
        D22 = np.kron(I,Dsq)
        D12 = np.kron(D,D)

        zz1 = np.repeat(xvec,p)
        zz2 = np.repeat(xvec,p).reshape(-1,p).T.flatten()
        zz = np.vstack((zz1,zz2))
        Ds = Ds_2d(D1= D1, D2= D2, D11= D11, D22= D22, D12= D12)
        return zz, Ds 

#################################### 2D discretization ##########################################

    @staticmethod
    def leaf_discretization_3d(a,p):
        """
        Performs leaf-level discretization for a 3D domain.
        """
        zz,Ds = HPS_Disc.cheb_3d(a,p)
        hmin = zz[2,1] - zz[2,0]

        # Jl, Jr, Jd, Ju are RLDU as expected, with no corners
        # Jc is interior, Jx is all boundaries without corners
        # Jb, Jf are back and front
        Jc0   = np.abs(zz[0,:]) < a - 0.5*hmin
        Jc1   = np.abs(zz[1,:]) < a - 0.5*hmin
        Jc2   = np.abs(zz[2,:]) < a - 0.5*hmin
        Jl    = np.argwhere(np.logical_and(zz[0,:] < - a + 0.5 * hmin,
                                            np.logical_and(Jc1,Jc2)))
        Jl    = Jl.copy().reshape((p-2)**2,)
        Jr    = np.argwhere(np.logical_and(zz[0,:] > + a - 0.5 * hmin,
                                            np.logical_and(Jc1,Jc2)))
        Jr    = Jr.copy().reshape((p-2)**2,)
        Jd    = np.argwhere(np.logical_and(zz[1,:] < - a + 0.5 * hmin,
                                            np.logical_and(Jc0,Jc2)))
        Jd    = Jd.copy().reshape((p-2)**2,)
        Ju    = np.argwhere(np.logical_and(zz[1,:] > + a - 0.5 * hmin,
                                            np.logical_and(Jc0,Jc2)))
        Ju    = Ju.copy().reshape((p-2)**2,)
        Jb    = np.argwhere(np.logical_and(zz[2,:] < - a + 0.5 * hmin,
                                            np.logical_and(Jc0,Jc1)))
        Jb    = Jb.copy().reshape((p-2)**2,)
        Jf    = np.argwhere(np.logical_and(zz[2,:] > + a - 0.5 * hmin,
                                            np.logical_and(Jc0,Jc1)))
        Jf    = Jf.copy().reshape((p-2)**2,)

        Jc    = np.argwhere(np.logical_and(Jc0,
                                            np.logical_and(Jc1,Jc2)))
        Jc    = Jc.copy().reshape((p-2)**3,)
        Jx    = np.concatenate((Jl,Jr,Jd,Ju,Jb,Jf))

        # TODO: figure out corners / switch to Legendre for this
        Jxreorder = Jx
        Jtot  = np.concatenate((Jx,Jc))
        JJ    = JJ_3d(Jl= Jl, Jr= Jr, Ju= Ju, Jd= Jd, Jb= Jb,
                  Jf=Jf, Jx=Jx, Jxreorder=Jxreorder, Jc=Jc, Jtot=Jtot)
        return zz,Ds,JJ,hmin

    ###
    # Given polynomial order p and element size a,
    # Returns chebyshev collocation points on [-a,a]^3 and corresponding differentiation operators.
    ###
    def cheb_3d(a,p):
        D,xvec = cheb(p-1) # should this be p? We need p+1 points for a degree p polynomial
        xvec = a * np.flip(xvec)

        # TODO: get the proper components D1, D2, D3, D11, D22, D33, D12, D13, D23
        # Note that Kronecker product is associative
        # Could replace some of these with np.eye(p**2)
        D = (1/a) * D
        I = np.eye(p)
        D1 = -np.kron(D, np.kron(I, I))
        D2 = -np.kron(I, np.kron(D, I))
        D3 = -np.kron(I, np.kron(I, D))
        Dsq = D @ D
        D11 = np.kron(Dsq, np.kron(I, I))
        D22 = np.kron(I, np.kron(Dsq, I))
        D33 = np.kron(I, np.kron(I, Dsq))

        D12 = np.kron(D, np.kron(D, I))
        D13 = np.kron(D, np.kron(I, D))
        D23 = np.kron(I, np.kron(D, D))

        zz1 = np.repeat(xvec,p**2)
        zz2 = np.repeat(xvec,p**2).reshape(-1,p).T.flatten()
        zz3 = np.repeat(xvec,p**2).reshape(-1,p**2).T.flatten()
        zz = np.vstack((zz1,zz2,zz3))
        Ds = Ds_3d(D1=D1, D2=D2, D3=D3, D11=D11, D22=D22, D33=D33, D12=D12, D13=D13, D23=D23)

        return zz, Ds
>>>>>>> 7707453b
<|MERGE_RESOLUTION|>--- conflicted
+++ resolved
@@ -11,15 +11,9 @@
 Ds_2d    = namedtuple('Ds_2d', ['D11','D22','D12','D1','D2'])
 JJ_2d    = namedtuple('JJ_2d', ['Jl','Jr','Jd','Ju','Jx','Jc','Jxreorder'])
 
-<<<<<<< HEAD
-Pdo_3d   = namedtuple('Pdo_3d',['c11','c22','c33','c12','c13','c23','c1','c2','c3','c'])
-Ds_3d    = namedtuple('Ds_3d', ['D11','D22','D33','D12','D13','D23','D1','D2','D3'])
-JJ_3d    = namedtuple('JJ_3d', ['Jl','Jr','Jd','Ju','Jb','Jf','Jx','Jc','Jtot'])
-=======
 Pdo_3d = namedtuple('Pdo_3d', ['c11', 'c22', 'c33', 'c12', 'c13', 'c23', 'c1', 'c2', 'c3', 'c'])
-Ds_3d = namedtuple('Ds_3d', ['D11', 'D22', 'D33', 'D12', 'D13', 'D23', 'D1', 'D2', 'D3'])
-JJ_3d = namedtuple('JJ_3d', ['Jl', 'Jr', 'Jd', 'Ju', 'Jb', 'Jf', 'Jx', 'Jxreorder', 'Jc', 'Jtot'])
->>>>>>> 7707453b
+Ds_3d  = namedtuple('Ds_3d',  ['D11', 'D22', 'D33', 'D12', 'D13', 'D23', 'D1', 'D2', 'D3'])
+JJ_3d  = namedtuple('JJ_3d',  ['Jl', 'Jr', 'Jd', 'Ju', 'Jb', 'Jf', 'Jx', 'Jxreorder', 'Jc', 'Jtot'])
 
 def cheb(p):
     """
@@ -200,9 +194,6 @@
         self.Interp_mat = Interp_mat_chebfleg[:,perm]
         #print(self.Interp_mat.shape)
         print ("--Interp_mat required lstsqfit of q=%d, condition number %5.5f with error %5.5e and time to calculate %12.5f"\
-<<<<<<< HEAD
-               % (q,cond,err,toc))
-=======
                % (q,cond,err,toc))
         
     @staticmethod    
@@ -365,5 +356,4 @@
         zz = np.vstack((zz1,zz2,zz3))
         Ds = Ds_3d(D1=D1, D2=D2, D3=D3, D11=D11, D22=D22, D33=D33, D12=D12, D13=D13, D23=D23)
 
-        return zz, Ds
->>>>>>> 7707453b
+        return zz, Ds