import torch  # For tensor operations and GPU support
import numpy as np  # Numerical operations, especially for non-tensor computations
import scipy.sparse as sp  # Sparse matrix operations for efficient memory usage
from time import time  # Tracking execution times

# Importing HPS discretization and parallel leaf operations modules
import hps_leaf_disc as hps_disc  
import hps_parallel_leaf_ops as leaf_ops  

# Utility function to create batched meshgrid for tensor operations
def batched_meshgrid(b, npoints, I, J):
    """
    Creates a batched version of the meshgrid function, useful for vectorized operations over batches.
    
    Parameters:
    - b (int): Batch size.
    - npoints (int): Number of points along each axis in the grid.
    - I, J (torch.Tensor): Tensors representing the indices for meshgrid generation, both of shape (b, npoints).
    
    Returns:
    - zz1, zz2 (torch.Tensor): Two tensors representing the meshgrid coordinates, each of shape (b, npoints, npoints).
    """
    # Ensures input shapes are as expected
    assert I.shape[0] == b and I.shape[1] == npoints
    assert J.shape[0] == b and J.shape[1] == npoints
    # Generates the batched meshgrid
    zz1 = torch.repeat_interleave(I, npoints).reshape(b, npoints, npoints)
    zz2 = torch.repeat_interleave(J, npoints).reshape(b, -1, npoints)
    zz2 = torch.transpose(zz2, -1, -2)  # Correcting the orientation
    return zz1, zz2

# HPS Multidomain class for handling multidomain discretizations and solutions
class HPS_Multidomain:
    
    def __init__(self, pdo, domain, a, p, d):
        """
        Initializes the HPS multidomain solver with domain information and discretization parameters.
        
        Parameters:
        - pdo: An object representing the partial differential operator.
        - domain (torch.Tensor): The computational domain represented as a tensor.
        - a (float): Characteristic length scale for the domain.
        - p (int): Polynomial degree for spectral methods or discretization parameter.
        - d (int): Spatial dimension of the problem and corresponding discretization
        """
        self.pdo    = pdo
        self.domain = domain
        self.p      = p
        self.a      = a
        self.d      = d
        
        n = (self.domain[:,1] - self.domain[:,0]) / (2*self.a)
        n = torch.round(n).int()
        nboxes = torch.prod(n)
        self.n = n; self.nboxes = nboxes
<<<<<<< HEAD
        self.H    = hps_disc.HPS_Disc(a,p,d=2)
        self.hmin = self.H.hmin 
=======
        self.H = hps_disc.HPS_Disc(a,p,d)
>>>>>>> 7707453b
        
        Dtmp  = self.H.Ds
        Ds = 0
        if d==2:
            Ds = torch.stack((torch.tensor(Dtmp.D11), torch.tensor(Dtmp.D22),\
                              torch.tensor(Dtmp.D12),\
                              torch.tensor(Dtmp.D1), torch.tensor(Dtmp.D2)))
        else:
            Ds = torch.stack((torch.tensor(Dtmp.D11), torch.tensor(Dtmp.D22), torch.tensor(Dtmp.D33),\
                              torch.tensor(Dtmp.D12), torch.tensor(Dtmp.D13), torch.tensor(Dtmp.D23),\
                              torch.tensor(Dtmp.D1), torch.tensor(Dtmp.D2), torch.tensor(Dtmp.D3)))
        self.H.Ds = Ds 
        
        grid_xx = self.get_grid()
        self.grid_xx = grid_xx
        
        Jx = torch.tensor(self.H.JJ.Jx)
        Jc = torch.tensor(self.H.JJ.Jc)

        self.grid_ext = self.grid_xx[:,Jx,:].flatten(start_dim=0,end_dim=-2)
        self.xx_ext = self.grid_ext.flatten(start_dim=0,end_dim=-2)
        #print(Jx)
        #print(self.grid_ext)
        #print(self.grid_ext.shape)
        
        if d==2:
            self.I_unique, self.I_copy1, self.I_copy2 = self.get_unique_inds()
            self.xx_active = self.xx_ext[self.I_unique,:]
            """print(self.I_unique)
            print(self.I_copy1)
            print(self.I_copy2)
            print(self.I_unique.shape)
            print(self.I_copy1.shape)
            print(self.I_copy2.shape)"""
        
        self.xx_tot = self.grid_xx.flatten(start_dim=0,end_dim=-2)
    
    def sparse_mat(self, device, verbose=False):
        """
        Constructs a sparse matrix representation of the problem on the specified device.
        
        Parameters:
        - device (torch.device): The device (CPU or GPU) for computation.
        - verbose (bool): Flag to enable detailed printouts for debugging or monitoring.
        
        Returns:
        - sp_mat: Sparse matrix representation of the HPS operator.
        - t_dict: Dictionary containing timing information for different parts of the matrix assembly process.
        """
        tic = time()
        DtN_loc = self.get_DtNs(device,'build')
        toc_DtN = time() - tic;
        
        size_face = self.p-2; size_ext = 4*size_face
        n0,n1 = self.n
        
        tic = time()
        Iext_box  = torch.arange(size_face).repeat(n0*n1,4).reshape(n0*n1,size_ext)
        toc_alloc = time() - tic;
        
        tic = time()
        # Go through range of n
        for Npan_ind in range(n0):
            # This increases in each level
            npan_offset = (2*n1+1)*Npan_ind
            
            for box_j in range(n1):
                
                box_ind = Npan_ind*n1 + box_j
                
                l_ind = npan_offset + box_j
                r_ind = npan_offset + 2*n1 + 1 + box_j
                d_ind = npan_offset + n1 + box_j
                u_ind = npan_offset + n1 + box_j + 1
                Iext_box[box_ind,:size_face]              += l_ind * size_face;
                Iext_box[box_ind,size_face:2*size_face]   += r_ind * size_face;
                Iext_box[box_ind,2*size_face:3*size_face] += d_ind * size_face;
                Iext_box[box_ind,3*size_face:]            += u_ind * size_face
        toc_index = time() - tic
        
        tic = time()
        row_data,col_data = batched_meshgrid(n0*n1,size_ext,Iext_box,Iext_box)
        
        # LOOK HERE:
        data = DtN_loc.flatten()
        row_data = row_data.flatten()
        col_data = col_data.flatten()
        toc_flatten = time() - tic
        
        tic = time()
        sp_mat = sp.coo_matrix(( np.array(data),\
                                (np.array(row_data,dtype=int),np.array(col_data,dtype=int)))).tocsr()
        sp_mat = sp_mat.tocsr()
        toc_csr_scipy = time() - tic;
        
        toc_forloop = toc_index + toc_flatten + toc_alloc
        
        if (verbose):
            print("\t--time to do for loop (alloc,index, flatten) (%5.2f,%5.2f,%5.2f)"\
                  %(toc_alloc,toc_index,toc_flatten))
            print("\t--time to assemble sparse HPS (DtN ops, for loop, csr_scipy) (%5.2f,%5.2f,%5.2f)"\
                  %(toc_DtN,toc_forloop,toc_csr_scipy))
        t_dict = dict()
        t_dict['toc_DtN'] = toc_DtN
        t_dict['toc_forloop'] = toc_forloop
        t_dict['toc_sparse'] = toc_csr_scipy
        return sp_mat,t_dict
    
    def get_grid(self):
        """
        Generates the computational grid based on the discretization parameters and domain geometry.
        
        Returns:
        - xx (torch.Tensor): Tensor representing the grid points in the computational domain.
        """
        zz = torch.tensor(self.H.zz.T)

        n = self.n
        xx = torch.zeros(self.nboxes,self.p**self.d, self.d)
        for i in range(n[0]):
            for j in range(n[1]):
                if self.d==2:
                    box   = i*n[1] + j
                    zzloc = zz.clone()
                    zzloc[:,0] += self.a + 2*self.a*i + self.domain[0,0]
                    zzloc[:,1] += self.a + 2*self.a*j + self.domain[1,0]
                    xx[box,:,:] = zzloc
                else:
                    for k in range(n[2]):
                        box   = i*n[1]*n[2] + j*n[2] + k
                        zzloc = zz.clone()
                        zzloc[:,0] += self.a + 2*self.a*i + self.domain[0,0]
                        zzloc[:,1] += self.a + 2*self.a*j + self.domain[1,0]
                        zzloc[:,2] += self.a + 2*self.a*k + self.domain[2,0]
                        xx[box,:,:] = zzloc

        return xx
    
    def get_unique_inds(self):
        """
        Identifies unique and duplicated indices for handling boundary conditions and overlaps between subdomains.
        
        Returns:
        - I_unique, I_copy1, I_copy2 (torch.Tensor): Tensors representing unique and duplicated grid indices.
        """
        if self.d==2:
            size_face = self.p-2
            n0,n1 = self.n

            box_ind = torch.arange(n0*n1*4*size_face).reshape(n0,n1,4*size_face)

            inds_unique = size_face * (n0 * (2*n1+1) + n1)
            inds_rep    = size_face * (n0 * (n1-1) + n1 * (n0-1))

            I_unique   = torch.zeros(inds_unique).long()
            I_copy1    = torch.zeros(inds_rep).long()
            I_copy2    = torch.zeros(inds_rep).long()

            offset_unique = 0; offset_copy = 0
            L_inds_slab0 = box_ind[0,:,:size_face].flatten()
            I_unique[offset_unique : offset_unique + n1 * size_face] = L_inds_slab0
            offset_unique += n1 * size_face

            for i in range(n0):
                
                if (i > 0):
                    # shared L,R face between current panel (L) and previous panel (R) 
                    l_faces_rep = box_ind[i,:,:size_face].flatten()
                    r_faces_rep = box_ind[i-1,:,size_face:2*size_face].flatten()
                    # can use a check here with self.xx to verify these indices line up

                    I_unique[offset_unique : offset_unique + (n1)*size_face] = l_faces_rep
                    offset_unique += (n1) * size_face

                    I_copy1[offset_copy : offset_copy + (n1)*size_face] = l_faces_rep
                    I_copy2[offset_copy : offset_copy + (n1)*size_face] = r_faces_rep
                    offset_copy += (n1) * size_face

                # unique down face
                d_face_uni = box_ind[i,0,2*size_face:3*size_face]
                I_unique[offset_unique : offset_unique + size_face] = d_face_uni
                offset_unique += size_face

                # repeated up and down faces
                u_faces_rep = box_ind[i,:n1-1,3*size_face:].flatten()
                d_faces_rep = box_ind[i,1:,2*size_face:3*size_face].flatten()

                I_unique[offset_unique : offset_unique + (n1-1)*size_face] = d_faces_rep
                offset_unique += (n1-1) * size_face

                I_copy1[offset_copy : offset_copy + (n1-1)*size_face] = d_faces_rep
                I_copy2[offset_copy : offset_copy + (n1-1)*size_face] = u_faces_rep
                offset_copy += (n1-1) * size_face

                # unique up face
                u_face_uni = box_ind[i,n1-1,3*size_face:]
                I_unique[offset_unique : offset_unique + size_face] = u_face_uni
                offset_unique += size_face

            R_inds_slablast = box_ind[n0-1,:,size_face:2*size_face].flatten()
            I_unique[offset_unique : offset_unique + n1 * size_face] = R_inds_slablast
            offset_unique += n1 * size_face
        else:
            size_face = (self.p-2)**2
            # Unique: bottom boundary of bottom layer of boxes, 
        return I_unique,I_copy1,I_copy2
    
    
    ########################################## DtN multidomain build and solve ###################################
        
    def get_DtNs(self,device,mode='build',data=0,ff_body_func=None):
        a = self.a; p = self.p; nboxes = self.nboxes; d = self.d
        pdo = self.pdo
        
        size_face = (p-2)**(d-1)

        if (mode == 'build'):
            DtNs = torch.zeros(nboxes,2*d*size_face,2*d*size_face)
            data = torch.zeros(nboxes,2*d*size_face,1)
        elif (mode == 'solve'):
            DtNs = torch.zeros(nboxes,p**d,2*data.shape[-1])
        elif (mode == 'reduce_body'):
            DtNs = torch.zeros(nboxes,2*d*size_face,1)
        
        xxloc = self.grid_xx.to(device)
        Nxtot = torch.tensor(self.H.Nx).to(device)
        Jx    = torch.tensor(self.H.JJ.Jx).to(device)
        Jc    = torch.tensor(self.H.JJ.Jc).to(device)
        Jxreo = torch.tensor(self.H.JJ.Jxreorder).to(device)
        Intmap= torch.tensor(self.H.Interp_mat).to(device)
        Ds    = self.H.Ds.to(device)
        if (mode =='solve'):
            data = data.to(device)
            
        args = p,d,xxloc,Nxtot,Jx,Jc,Jxreo,Ds,Intmap,pdo
        
        # reserve at most 1GB memory for stored DtNs at a time
        f = 0.8e9 # 0.8 GB in bytes
        chunk_max = int(f / ((2*d*size_face)**2 * 8))
        chunk_size = leaf_ops.get_nearest_div(nboxes,chunk_max)
        
        assert np.mod(nboxes,chunk_size) == 0
        Aloc_chunkinit = np.min([50,int(nboxes/4)])
        for j in range(int(nboxes / chunk_size)):
            #print("Indices: " + str(j*chunk_size) + " to " + str((j+1)*chunk_size))
            DtNs[j*chunk_size:(j+1)*chunk_size],Aloc_chunklist = \
            leaf_ops.get_DtNs_helper(*args,j*chunk_size,(j+1)*chunk_size, Aloc_chunkinit,device,\
                                    mode,data,ff_body_func)
            Aloc_chunkinit = int(Aloc_chunklist[-2])
        #print("DtNs interior = " + str(DtNs[:,Jc]))
        #print("DtNs exterior = " + str(DtNs[:,Jx]))
        #print("Whole DtN = " + str(DtNs))
        return DtNs

    # Input: uu_sol on I_unique
    def solve(self,device,uu_sol,ff_body_func=None):
        nrhs     = uu_sol.shape[-1] # almost always 1, guessing this if for solving multiple rhs in parallel

        size_ext = 4*(self.p-2)
        if self.d==3:
            size_ext = 6*(self.p-2)**2

        nboxes   = torch.prod(self.n)
        uu_sol   = uu_sol.to(device)
        
        uu_sol_bnd = torch.zeros(nboxes*size_ext,nrhs,device=device)
        if self.d==2:
            uu_sol_bnd[self.I_unique] = uu_sol
            uu_sol_bnd[self.I_copy2]  = uu_sol_bnd[self.I_copy1]
        else: # For 3D we don't identify unique and copy bdries of boxes yet, we just set all the box boundaries to true solution:
            uu_sol_bnd[:] = uu_sol
        
        uu_sol_bnd = uu_sol_bnd.reshape(nboxes,size_ext,nrhs)
        #print(uu_sol_bnd)
        uu_sol_tot = self.get_DtNs(device,mode='solve',data=uu_sol_bnd,ff_body_func=ff_body_func)
        print(uu_sol_tot)
        
        uu_sol_flat = uu_sol_tot[...,:nrhs].flatten(start_dim=0,end_dim=-2)
        print("Flattened diff is " + str(torch.linalg.norm(uu_sol_flat[self.p**3:2*self.p**3] - uu_sol_tot[1,:,:nrhs])))
        resvec_blocks = torch.linalg.norm(uu_sol_tot[...,nrhs:])
        res_lochps = torch.max(resvec_blocks).item()
        return uu_sol_flat, res_lochps
    
    def reduce_body(self,device,ff_body_func):
        ff_red = self.get_DtNs(device,mode='reduce_body',ff_body_func=ff_body_func)
        
        ff_red_flatten = ff_red.flatten(start_dim=0,end_dim=-2)
        ff_red_flatten[self.I_copy1] += ff_red_flatten[self.I_copy2]
        return ff_red_flatten[self.I_unique]<|MERGE_RESOLUTION|>--- conflicted
+++ resolved
@@ -53,12 +53,8 @@
         n = torch.round(n).int()
         nboxes = torch.prod(n)
         self.n = n; self.nboxes = nboxes
-<<<<<<< HEAD
-        self.H    = hps_disc.HPS_Disc(a,p,d=2)
-        self.hmin = self.H.hmin 
-=======
         self.H = hps_disc.HPS_Disc(a,p,d)
->>>>>>> 7707453b
+        self.hmin = self.H.hmin
         
         Dtmp  = self.H.Ds
         Ds = 0
